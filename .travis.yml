language: java
jdk:
  - oraclejdk8
env:
  - GOOGLE_APPLICATION_CREDENTIALS=$TRAVIS_BUILD_DIR/travis/admin.json
branches:
  only:
    - master
cache:
  directories:
    - $HOME/google-cloud-sdk
    - $HOME/.m2
script:
  - ./mvnw -T 1.5C test -B ${INTEGRATION_TEST_FLAGS}
install:
  - ./mvnw -T 1.5C install -DskipTests=true -Dmaven.javadoc.skip=true -B -V
before_script:
  - gcloud beta emulators pubsub start &
  - while [ ! -f ~/.config/gcloud/emulators/pubsub/env.yaml ]; do sleep 1; done
  - $(gcloud beta emulators pubsub env-init)
before_install:
  - if [ "$TRAVIS_SECURE_ENV_VARS" != "false" ]; then
        openssl aes-256-cbc -K $encrypted_1ef8dfbdb114_key -iv $encrypted_1ef8dfbdb114_iv -in travis.tar.gz.enc -out travis.tar.gz -d;
        tar -xzf travis.tar.gz;
<<<<<<< HEAD
        export INTEGRATION_TEST_FLAGS="-Dit.spanner=true -Dit.storage=true -Dit.pubsub=true";
=======
        export INTEGRATION_TEST_FLAGS="-Dit.spanner=true -Dit.storage=true -Dit.config=true";
>>>>>>> 652de88b
      fi
  - if [ ! -d "$HOME/google-cloud-sdk/bin" ]; then rm -rf $HOME/google-cloud-sdk; export CLOUDSDK_CORE_DISABLE_PROMPTS=1; curl https://sdk.cloud.google.com | bash; fi
  - source $HOME/google-cloud-sdk/path.bash.inc
  - gcloud components install beta pubsub-emulator --quiet
  - gcloud config set project spring-cloud-gcp-ci<|MERGE_RESOLUTION|>--- conflicted
+++ resolved
@@ -22,11 +22,7 @@
   - if [ "$TRAVIS_SECURE_ENV_VARS" != "false" ]; then
         openssl aes-256-cbc -K $encrypted_1ef8dfbdb114_key -iv $encrypted_1ef8dfbdb114_iv -in travis.tar.gz.enc -out travis.tar.gz -d;
         tar -xzf travis.tar.gz;
-<<<<<<< HEAD
-        export INTEGRATION_TEST_FLAGS="-Dit.spanner=true -Dit.storage=true -Dit.pubsub=true";
-=======
-        export INTEGRATION_TEST_FLAGS="-Dit.spanner=true -Dit.storage=true -Dit.config=true";
->>>>>>> 652de88b
+        export INTEGRATION_TEST_FLAGS="-Dit.spanner=true -Dit.storage=true -Dit.config=true -Dit.pubsub=true";
       fi
   - if [ ! -d "$HOME/google-cloud-sdk/bin" ]; then rm -rf $HOME/google-cloud-sdk; export CLOUDSDK_CORE_DISABLE_PROMPTS=1; curl https://sdk.cloud.google.com | bash; fi
   - source $HOME/google-cloud-sdk/path.bash.inc
