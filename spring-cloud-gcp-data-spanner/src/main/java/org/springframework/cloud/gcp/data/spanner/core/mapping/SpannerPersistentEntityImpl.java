--- conflicted
+++ resolved
@@ -63,11 +63,9 @@
 
 	private final Map<Integer, SpannerPersistentProperty> primaryKeyParts = new HashMap<>();
 
-<<<<<<< HEAD
 	private StandardEvaluationContext context;
-=======
+
 	private SpannerPersistentProperty idProperty;
->>>>>>> 2356584f
 
 	/**
 	 * Creates a {@link SpannerPersistentEntityImpl}
